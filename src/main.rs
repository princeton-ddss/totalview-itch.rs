use lobsters::{message::IntoOrderMessage, BufFile, Message, Parser, Version, Writer, CSV};

fn main() {
<<<<<<< HEAD
    let mut buffer = Buffer::<1024>::new("data/S022717-v50.txt").unwrap();
=======
    let mut buffer = BufFile::with_capacity(1024, "data/S022717-v50.txt").unwrap();
>>>>>>> f2f4f2dc

    let tickers = ["SHV", "TEF", "STM"]
        .iter()
        .map(|s| s.to_string())
        .collect();

    let mut parser = Parser::new(Version::V50, tickers);

    let backend = CSV::new("../collections").unwrap();
    let mut writer = Writer::<10, CSV>::new(backend);

    let date = String::from("2017-02-27"); // To be derived from the file name

    for _ in 0..100 {
        let msg = parser.extract_message(&mut buffer).unwrap();

        println!("\n{:?}", msg);

        match msg {
            Message::AddOrder(data) => {
                let order_message = data.into_order_message(date.clone());
                writer.write_order_message(order_message).unwrap();
            }
            Message::CancelOrder(data) => {
                let order_message = data.into_order_message(date.clone());
                writer.write_order_message(order_message).unwrap();
            }
            Message::DeleteOrder(data) => {
                let order_message = data.into_order_message(date.clone());
                writer.write_order_message(order_message).unwrap();
            }
            Message::ExecuteOrder(data) => {
                let order_message = data.into_order_message(date.clone());
                writer.write_order_message(order_message).unwrap();
            }
            _ => {}
        }
    }
}<|MERGE_RESOLUTION|>--- conflicted
+++ resolved
@@ -1,11 +1,7 @@
 use lobsters::{message::IntoOrderMessage, BufFile, Message, Parser, Version, Writer, CSV};
 
 fn main() {
-<<<<<<< HEAD
-    let mut buffer = Buffer::<1024>::new("data/S022717-v50.txt").unwrap();
-=======
     let mut buffer = BufFile::with_capacity(1024, "data/S022717-v50.txt").unwrap();
->>>>>>> f2f4f2dc
 
     let tickers = ["SHV", "TEF", "STM"]
         .iter()
